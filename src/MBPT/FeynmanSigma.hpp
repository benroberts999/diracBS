--- conflicted
+++ resolved
@@ -1,233 +1,226 @@
-#pragma once
-#include "CorrelationPotential.hpp"
-#include "Maths/Grid.hpp"
-#include <memory>
-#include <string>
-#include <vector>
-// class Grid;
-namespace HF {
-class HartreeFock;
-}
-
-//! Many-body perturbation theory
-namespace MBPT {
-
-enum class States { core, excited, both };
-
-enum class GrMethod { Green, basis };
-
-inline std::string_view ParseEnum(GrMethod method) {
-  switch (method) {
-  case GrMethod::Green:
-    return "Green";
-  case GrMethod::basis:
-    return "basis";
-  }
-  return "unkown";
-}
-
-enum class ExchangeMethod { Goldstone, w1w2, w1, none };
-
-inline std::string_view ParseEnum(ExchangeMethod method) {
-  switch (method) {
-  case ExchangeMethod::Goldstone:
-    return "Goldstone";
-  case ExchangeMethod::w1w2:
-    return "w1w2";
-  case ExchangeMethod::w1:
-    return "w1";
-  case ExchangeMethod::none:
-    return "none";
-  }
-  return "unkown";
-}
-
-// XXX Gmatrix should know its kappa!
-
-//******************************************************************************
-/*!
-@brief
-@details
-*/
-class FeynmanSigma final : public CorrelationPotential {
-public:
-  FeynmanSigma(const HF::HartreeFock *const in_hf,
-               const std::vector<DiracSpinor> &basis, const Sigma_params &sigp,
-               const rgrid_params &subgridp,
-               // const std::vector<DiracSpinor> &valence,
-               const std::string &atom);
-
-  FeynmanSigma &operator=(const FeynmanSigma &) = delete;
-  FeynmanSigma(const FeynmanSigma &) = delete;
-  ~FeynmanSigma() = default;
-
-<<<<<<< HEAD
-  void formSigma(int kappa, double en, int n = 0) override;
-=======
-protected:
-  // Fills the correlation potential for given kappa
-  void fill_Sigma_k(GMatrix *Sigma, const int kappa,
-                    const double en) override final;
->>>>>>> e51a248d
-
-protected:
-public:
-  //!@brief
-  // Calculates (radial) Hartree-Fock Greens function G_kappa(er + i*ei).
-  // states = States::{core, excited, both}; method = GrMethod::{Green, basis}
-  [[nodiscard]] ComplexGMatrix Green(int kappa, ComplexDouble en,
-                                     States states = States::both,
-                                     GrMethod method = GrMethod::Green) const;
-
-  // Make this private?
-  //! Takes Gr = G(e_r) and e_i, returns G(e_r + i e_i). nb: Must be FULL green
-  [[nodiscard]] ComplexGMatrix GreenAtComplex(const ComplexGMatrix &Gr,
-                                              double e_imag) const;
-
-  //! Calculates radial polarisation operator
-  [[nodiscard]] ComplexGMatrix Polarisation_k(int k, ComplexDouble omega,
-                                              GrMethod method) const;
-
-  //! Returns (reference to) q^k (radial) matrix. Note: includes dri*drj
-  [[nodiscard]] const ComplexGMatrix &get_qk(int k) const;
-
-  //! Returns (ref to) radial exchange matrix Vx_kappa. Nb: includes dri*drj
-  [[nodiscard]] const GMatrix &get_Vx_kappa(int kappa) const;
-
-  [[nodiscard]] const ComplexGMatrix &get_dri() const { return *m_dri; }
-  [[nodiscard]] const ComplexGMatrix &get_drj() const { return *m_drj; }
-
-  //! Calculates direct Sigma using Feynman method
-  [[nodiscard]] GMatrix FeynmanDirect(int kv, double env, int k = -1) const;
-
-  [[nodiscard]] GMatrix FeynmanEx_w1w2(int kv, double en) const;
-  //! Calculates exchange Sigma using Feynman method [w_1 version]
-  [[nodiscard]] GMatrix FeynmanEx_1(int kv, double env) const;
-
-  //! Contructs G_a Green-like fn for single state: returns f*|ket><bra|
-  [[nodiscard]] ComplexGMatrix G_single(const DiracSpinor &ket,
-                                        const DiracSpinor &bra,
-                                        const ComplexDouble f) const;
-
-private:
-  // Calculates initial data needed for Feynman (|a><a|, w grids etc)
-  void prep_Feynman();
-  // Calculates + stores the (radial) q^k matrix, for each k (includes dri*drj)
-  void form_Q_dr();
-  // Calculates and stores radial exchange matrix Vx for each kappa
-  void form_Vx();
-  // Forms Vx for given kappa, exhange operator matrix (includes dri,drj)
-  [[nodiscard]] GMatrix calculate_Vx_kappa(int kappa) const;
-  GMatrix calculate_Vhp(const DiracSpinor &Fa) const;
-
-  // Calculates and stores radial projection operators for core state |a><a|
-  void form_Pa_core();
-  // Sets up imaginary frequency (omega) grids for integrations
-  void setup_omega_grid();
-
-  // Calculate "Core" Green fn by direct summation over only core states
-  [[nodiscard]] ComplexGMatrix Green_core(int kappa, ComplexDouble en) const;
-  // Calculates "excited" Greens function, by: G_ex = G - G_core
-  [[nodiscard]] ComplexGMatrix Green_ex(int kappa, ComplexDouble en,
-                                        GrMethod method = GrMethod::Green,
-                                        const DiracSpinor *Fc_hp = nullptr,
-                                        int k_hp = 0) const;
-
-  // Force Gk to be orthogonal to the core states
-  void makeGOrthogCore(ComplexGMatrix *Gk, int kappa) const;
-
-  // // Calculates Hartree-Fock Green function (including exchange), for real en
-  // [[nodiscard]] ComplexGMatrix Green_hf_real(int kappa, double en) const;
-  // Calculates HF Green function (including exchange), for Complex en
-  [[nodiscard]] ComplexGMatrix Green_hf(int kappa, ComplexDouble en,
-                                        const DiracSpinor *Fc_hp = nullptr,
-                                        int k_hp = 0) const;
-
-  // Calculate HF Greens function (complex en), using basis expansion
-  [[nodiscard]] ComplexGMatrix Green_hf_basis(int kappa, ComplexDouble en,
-                                              bool ex_only = false) const;
-  // Contructs G0(w) (no exchange) Greens fn; x0,xI homog. solns reg at 0,infty
-  [[nodiscard]] GMatrix MakeGreensG0(const DiracSpinor &x0,
-                                     const DiracSpinor &xI,
-                                     const double w) const;
-
-  // X = [1 + i pi*q]^{-1}
-  ComplexGMatrix X_PiQ(const ComplexGMatrix &pik,
-                       const ComplexGMatrix &qk) const;
-
-  std::vector<std::vector<ComplexGMatrix>> make_pi_wk(int max_k,
-                                                      GrMethod pol_method,
-                                                      double omre,
-                                                      const Grid &wgrid) const;
-
-  // ComplexGMatrix form_QPQ_wk(const ComplexGMatrix &PiQ) const;
-  std::vector<std::vector<ComplexGMatrix>> form_QPQ_wk(int max_k,
-                                                       GrMethod pol_method,
-                                                       double en_re,
-                                                       const Grid &wgrid) const;
-  std::vector<std::vector<ComplexGMatrix>>
-  form_Greens_kapw(int max_kappa_index, GrMethod method, double omre,
-                   const Grid &wgrid) const;
-
-  // exchange: sum_kl gA*qk*ql*(c1 * pa*gxBm + c2 * gxBp*pa)
-  [[nodiscard]] GMatrix
-  sumkl_GQPGQ(const ComplexGMatrix &gA, const ComplexGMatrix &gxBm,
-              const ComplexGMatrix &gxBp, const ComplexGMatrix &pa, int kv,
-              int kA, int kB, int ka,
-              const std::vector<ComplexGMatrix> *const = nullptr) const;
-
-  [[nodiscard]] GMatrix sumkl_gqgqg(const ComplexGMatrix &gA,
-                                    const ComplexGMatrix &gB,
-                                    const ComplexGMatrix &gG, int kv, int kA,
-                                    int kB, int kG, int kmax) const;
-
-  double Lkl_abcd(int k, int l, int ka, int kb, int kc, int kd) const;
-
-  // result += Real{ sum_ij [ factor * a1j * bij * cj2 * (d_1i * e_i2) ] }
-  void tensor_5_product(GMatrix *result, const ComplexDouble &factor,
-                        const ComplexGMatrix &a, const ComplexGMatrix &b,
-                        const ComplexGMatrix &c, const ComplexGMatrix &d,
-                        const ComplexGMatrix &e) const;
-
-  // Better solution than this!
-  GMatrix Exchange_Goldstone(const int kappa, const double en) const;
-
-private:
-  const bool m_screen_Coulomb;
-  const bool m_holeParticle;
-
-  const double m_omre;
-  const double m_w0;
-  const double m_w_ratio;
-
-  const GrMethod m_Green_method;
-  const GrMethod m_Pol_method;
-
-  const HF::HartreeFock *const p_hf;
-  const int m_min_core_n;
-  int m_max_kappaindex_core;
-  int m_max_kappaindex;
-
-  std::vector<ComplexGMatrix> m_qhat{};
-  std::vector<ComplexGMatrix> m_Pa{}; // |a><a| for each core state
-  std::vector<GMatrix> m_Vxk{};       // one each kappa in core
-
-  std::unique_ptr<ComplexGMatrix> m_dri = nullptr;
-  std::unique_ptr<ComplexGMatrix> m_drj = nullptr;
-  std::unique_ptr<Grid> m_wgridD = nullptr;
-  // only use every nth point on Im(w) grid for exchange
-  std::size_t m_wX_stride{1}; // XXX input?
-
-  std::vector<std::vector<ComplexGMatrix>> m_qpq_wk{};
-
-  int m_k_cut = 10; // XXX Make input?
-
-  const bool m_print_each_k = false;
-
-  ExchangeMethod m_ex_method = ExchangeMethod::Goldstone;
-  // ExchangeMethod m_ex_method = ExchangeMethod::w1;
-  // ExchangeMethod m_ex_method = ExchangeMethod::none;
-  // ExchangeMethod m_ex_method = ExchangeMethod::w1w2;
-};
-
-} // namespace MBPT
+#pragma once
+#include "CorrelationPotential.hpp"
+#include "Maths/Grid.hpp"
+#include <memory>
+#include <string>
+#include <vector>
+// class Grid;
+namespace HF {
+class HartreeFock;
+}
+
+//! Many-body perturbation theory
+namespace MBPT {
+
+enum class States { core, excited, both };
+
+enum class GrMethod { Green, basis };
+
+inline std::string_view ParseEnum(GrMethod method) {
+  switch (method) {
+  case GrMethod::Green:
+    return "Green";
+  case GrMethod::basis:
+    return "basis";
+  }
+  return "unkown";
+}
+
+enum class ExchangeMethod { Goldstone, w1w2, w1, none };
+
+inline std::string_view ParseEnum(ExchangeMethod method) {
+  switch (method) {
+  case ExchangeMethod::Goldstone:
+    return "Goldstone";
+  case ExchangeMethod::w1w2:
+    return "w1w2";
+  case ExchangeMethod::w1:
+    return "w1";
+  case ExchangeMethod::none:
+    return "none";
+  }
+  return "unkown";
+}
+
+// XXX Gmatrix should know its kappa!
+
+//******************************************************************************
+/*!
+@brief
+@details
+*/
+class FeynmanSigma final : public CorrelationPotential {
+public:
+  FeynmanSigma(const HF::HartreeFock *const in_hf,
+               const std::vector<DiracSpinor> &basis, const Sigma_params &sigp,
+               const rgrid_params &subgridp,
+               // const std::vector<DiracSpinor> &valence,
+               const std::string &atom);
+
+  FeynmanSigma &operator=(const FeynmanSigma &) = delete;
+  FeynmanSigma(const FeynmanSigma &) = delete;
+  ~FeynmanSigma() = default;
+
+  void formSigma(int kappa, double en, int n = 0) override final;
+
+protected:
+public:
+  //!@brief
+  // Calculates (radial) Hartree-Fock Greens function G_kappa(er + i*ei).
+  // states = States::{core, excited, both}; method = GrMethod::{Green, basis}
+  [[nodiscard]] ComplexGMatrix Green(int kappa, ComplexDouble en,
+                                     States states = States::both,
+                                     GrMethod method = GrMethod::Green) const;
+
+  // Make this private?
+  //! Takes Gr = G(e_r) and e_i, returns G(e_r + i e_i). nb: Must be FULL green
+  [[nodiscard]] ComplexGMatrix GreenAtComplex(const ComplexGMatrix &Gr,
+                                              double e_imag) const;
+
+  //! Calculates radial polarisation operator
+  [[nodiscard]] ComplexGMatrix Polarisation_k(int k, ComplexDouble omega,
+                                              GrMethod method) const;
+
+  //! Returns (reference to) q^k (radial) matrix. Note: includes dri*drj
+  [[nodiscard]] const ComplexGMatrix &get_qk(int k) const;
+
+  //! Returns (ref to) radial exchange matrix Vx_kappa. Nb: includes dri*drj
+  [[nodiscard]] const GMatrix &get_Vx_kappa(int kappa) const;
+
+  [[nodiscard]] const ComplexGMatrix &get_dri() const { return *m_dri; }
+  [[nodiscard]] const ComplexGMatrix &get_drj() const { return *m_drj; }
+
+  //! Calculates direct Sigma using Feynman method
+  [[nodiscard]] GMatrix FeynmanDirect(int kv, double env, int k = -1) const;
+
+  [[nodiscard]] GMatrix FeynmanEx_w1w2(int kv, double en) const;
+  //! Calculates exchange Sigma using Feynman method [w_1 version]
+  [[nodiscard]] GMatrix FeynmanEx_1(int kv, double env) const;
+
+  //! Contructs G_a Green-like fn for single state: returns f*|ket><bra|
+  [[nodiscard]] ComplexGMatrix G_single(const DiracSpinor &ket,
+                                        const DiracSpinor &bra,
+                                        const ComplexDouble f) const;
+
+private:
+  // Calculates initial data needed for Feynman (|a><a|, w grids etc)
+  void prep_Feynman();
+  // Calculates + stores the (radial) q^k matrix, for each k (includes dri*drj)
+  void form_Q_dr();
+  // Calculates and stores radial exchange matrix Vx for each kappa
+  void form_Vx();
+  // Forms Vx for given kappa, exhange operator matrix (includes dri,drj)
+  [[nodiscard]] GMatrix calculate_Vx_kappa(int kappa) const;
+  GMatrix calculate_Vhp(const DiracSpinor &Fa) const;
+
+  // Calculates and stores radial projection operators for core state |a><a|
+  void form_Pa_core();
+  // Sets up imaginary frequency (omega) grids for integrations
+  void setup_omega_grid();
+
+  // Calculate "Core" Green fn by direct summation over only core states
+  [[nodiscard]] ComplexGMatrix Green_core(int kappa, ComplexDouble en) const;
+  // Calculates "excited" Greens function, by: G_ex = G - G_core
+  [[nodiscard]] ComplexGMatrix Green_ex(int kappa, ComplexDouble en,
+                                        GrMethod method = GrMethod::Green,
+                                        const DiracSpinor *Fc_hp = nullptr,
+                                        int k_hp = 0) const;
+
+  // Force Gk to be orthogonal to the core states
+  void makeGOrthogCore(ComplexGMatrix *Gk, int kappa) const;
+
+  // // Calculates Hartree-Fock Green function (including exchange), for real en
+  // [[nodiscard]] ComplexGMatrix Green_hf_real(int kappa, double en) const;
+  // Calculates HF Green function (including exchange), for Complex en
+  [[nodiscard]] ComplexGMatrix Green_hf(int kappa, ComplexDouble en,
+                                        const DiracSpinor *Fc_hp = nullptr,
+                                        int k_hp = 0) const;
+
+  // Calculate HF Greens function (complex en), using basis expansion
+  [[nodiscard]] ComplexGMatrix Green_hf_basis(int kappa, ComplexDouble en,
+                                              bool ex_only = false) const;
+  // Contructs G0(w) (no exchange) Greens fn; x0,xI homog. solns reg at 0,infty
+  [[nodiscard]] GMatrix MakeGreensG0(const DiracSpinor &x0,
+                                     const DiracSpinor &xI,
+                                     const double w) const;
+
+  // X = [1 + i pi*q]^{-1}
+  ComplexGMatrix X_PiQ(const ComplexGMatrix &pik,
+                       const ComplexGMatrix &qk) const;
+
+  std::vector<std::vector<ComplexGMatrix>> make_pi_wk(int max_k,
+                                                      GrMethod pol_method,
+                                                      double omre,
+                                                      const Grid &wgrid) const;
+
+  // ComplexGMatrix form_QPQ_wk(const ComplexGMatrix &PiQ) const;
+  std::vector<std::vector<ComplexGMatrix>> form_QPQ_wk(int max_k,
+                                                       GrMethod pol_method,
+                                                       double en_re,
+                                                       const Grid &wgrid) const;
+  std::vector<std::vector<ComplexGMatrix>>
+  form_Greens_kapw(int max_kappa_index, GrMethod method, double omre,
+                   const Grid &wgrid) const;
+
+  // exchange: sum_kl gA*qk*ql*(c1 * pa*gxBm + c2 * gxBp*pa)
+  [[nodiscard]] GMatrix
+  sumkl_GQPGQ(const ComplexGMatrix &gA, const ComplexGMatrix &gxBm,
+              const ComplexGMatrix &gxBp, const ComplexGMatrix &pa, int kv,
+              int kA, int kB, int ka,
+              const std::vector<ComplexGMatrix> *const = nullptr) const;
+
+  [[nodiscard]] GMatrix sumkl_gqgqg(const ComplexGMatrix &gA,
+                                    const ComplexGMatrix &gB,
+                                    const ComplexGMatrix &gG, int kv, int kA,
+                                    int kB, int kG, int kmax) const;
+
+  double Lkl_abcd(int k, int l, int ka, int kb, int kc, int kd) const;
+
+  // result += Real{ sum_ij [ factor * a1j * bij * cj2 * (d_1i * e_i2) ] }
+  void tensor_5_product(GMatrix *result, const ComplexDouble &factor,
+                        const ComplexGMatrix &a, const ComplexGMatrix &b,
+                        const ComplexGMatrix &c, const ComplexGMatrix &d,
+                        const ComplexGMatrix &e) const;
+
+  // Better solution than this!
+  GMatrix Exchange_Goldstone(const int kappa, const double en) const;
+
+private:
+  const bool m_screen_Coulomb;
+  const bool m_holeParticle;
+
+  const double m_omre;
+  const double m_w0;
+  const double m_w_ratio;
+
+  const GrMethod m_Green_method;
+  const GrMethod m_Pol_method;
+
+  const HF::HartreeFock *const p_hf;
+  const int m_min_core_n;
+  int m_max_kappaindex_core;
+  int m_max_kappaindex;
+
+  std::vector<ComplexGMatrix> m_qhat{};
+  std::vector<ComplexGMatrix> m_Pa{}; // |a><a| for each core state
+  std::vector<GMatrix> m_Vxk{};       // one each kappa in core
+
+  std::unique_ptr<ComplexGMatrix> m_dri = nullptr;
+  std::unique_ptr<ComplexGMatrix> m_drj = nullptr;
+  std::unique_ptr<Grid> m_wgridD = nullptr;
+  // only use every nth point on Im(w) grid for exchange
+  std::size_t m_wX_stride{1}; // XXX input?
+
+  std::vector<std::vector<ComplexGMatrix>> m_qpq_wk{};
+
+  int m_k_cut = 10; // XXX Make input?
+
+  const bool m_print_each_k = false;
+
+  ExchangeMethod m_ex_method = ExchangeMethod::Goldstone;
+  // ExchangeMethod m_ex_method = ExchangeMethod::w1;
+  // ExchangeMethod m_ex_method = ExchangeMethod::none;
+  // ExchangeMethod m_ex_method = ExchangeMethod::w1w2;
+};
+
+} // namespace MBPT