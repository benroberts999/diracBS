#pragma once
#include "Maths/Grid.hpp"
#include <array>
#include <iostream>
#include <vector>

namespace NumCalc {

// Quadrature integration order [1,13], only odd
constexpr std::size_t Nquad = 7;
static_assert(
    Nquad >= 1 && Nquad <= 13 && Nquad % 2 != 0,
    "\nFAIL10 in NumCalc: Nquad must be in [1,13], and must be odd\n");

//******************************************************************************
template <typename T>
inline std::vector<T> derivative(const std::vector<T> &f,
                                 const std::vector<T> &drdt, const T dt,
                                 const int order = 1)
// df/dr = df/dt * dt/dr = (df/dt) / (dr/dt)
//       = (df/di) * (di/dt) / (dr/dt)
//       = (df/di) / (dt * dr/dt)
// coeficients from: http://en.wikipedia.org/wiki/Finite_difference_coefficient
{

  std::size_t num_points = f.size();
  std::vector<T> df(num_points);

  df[0] = (f[1] - f[0]) / (dt * drdt[0]);
  df[num_points - 1] =
      (f[num_points - 1] - f[num_points - 2]) / (dt * drdt[num_points - 1]);

  df[1] = (f[2] - f[0]) / (2 * dt * drdt[1]);
  df[num_points - 2] =
      (f[num_points - 1] - f[num_points - 3]) / (2 * dt * drdt[num_points - 2]);

  df[2] = (f[0] - 8 * f[1] + 8 * f[3] - f[4]) / (12 * dt * drdt[2]);
  df[num_points - 3] = (f[num_points - 5] - 8 * f[num_points - 4] +
                        8 * f[num_points - 2] - f[num_points - 1]) /
                       (12 * dt * drdt[num_points - 3]);

  df[3] = (-1 * f[0] + 9 * f[1] - 45 * f[2] + 45 * f[4] - 9 * f[5] + 1 * f[6]) /
          (60 * dt * drdt[3]);
  df[num_points - 4] =
      (-1 * f[num_points - 7] + 9 * f[num_points - 6] - 45 * f[num_points - 5] +
       45 * f[num_points - 3] - 9 * f[num_points - 2] + 1 * f[num_points - 1]) /
      (60 * dt * drdt[num_points - 4]);

  for (std::size_t i = 4; i < (num_points - 4); i++) {
    df[i] = ((1. / 8) * f[i - 4] - (4. / 3) * f[i - 3] + 7 * f[i - 2] -
             28 * f[i - 1] - (1. / 8) * f[i + 4] + (4. / 3) * f[i + 3] -
             7 * f[i + 2] + 28 * f[i + 1]) /
            (35 * dt * drdt[i]);
  }

  if (order > 1)
    df = derivative(df, drdt, dt, order - 1);

  return df;
}

//******************************************************************************
// Define the coeficients for quadrature integration:
template <std::size_t N> struct QintCoefs {};

template <> struct QintCoefs<13> {
  static const std::size_t N = 13;
  const std::array<double, N> cq{
      {1382741929621, 9535909891802, -5605325192308, 28323664941310,
       -32865015189975, 53315213499588, -41078125154304, 39022895874876,
       -13155015007785, 12465244770050, 3283609164916, 5551687979302,
       5206230892907}};
  const double dq_inv = 1. / 5230697472000;
};
template <> struct QintCoefs<11> {
  static const std::size_t N = 11;
  const std::array<double, N> cq{
      {262747265, 1637546484, -454944189, 3373884696, -2145575886, 3897945600,
       -1065220914, 1942518504, 636547389, 1021256716, 952327935}};
  const double dq_inv = 1. / 958003200;
};
template <> struct QintCoefs<9> {
  static const std::size_t N = 9;
  const std::array<double, N> cq{{2082753, 11532470, 261166, 16263486, -1020160,
                                  12489922, 5095890, 7783754, 7200319}};
  const double dq_inv = 1. / 7257600;
};
template <> struct QintCoefs<7> {
  static const std::size_t N = 7;
  const std::array<double, N> cq{
      {36799, 176648, 54851, 177984, 89437, 130936, 119585}};
  const double dq_inv = 1. / 120960;
};
template <> struct QintCoefs<5> {
  static const std::size_t N = 5;
  const std::array<double, N> cq{{475, 1902, 1104, 1586, 1413}};
  const double dq_inv = 1. / 1440;
};
template <> struct QintCoefs<3> {
  static const std::size_t N = 3;
  const std::array<double, N> cq{{9, 28, 23}};
  const double dq_inv = 1. / 24;
};
template <> struct QintCoefs<1> {
  static const std::size_t N = 1;
  const std::array<double, N> cq{{1}};
  const double dq_inv = 1. / 2;
};

// instantiate coefs for correct Nquad order:
constexpr QintCoefs<Nquad> quintcoef;
constexpr auto cq = quintcoef.cq;
constexpr auto dq_inv = quintcoef.dq_inv;
//******************************************************************************
template <typename C>
inline double integrate(const C &f1, const double dt = 1., std::size_t beg = 0,
                        std::size_t end = 0)
// Note: includes no safety checks!
// Integrates from (point) beg to end-1 (i.e., not including end)
// Require:
//   * (beg-end) > 2*Nquad
//   * end - Nquad > Nquad
//   * beg + 2*Nquad
{

  if (end == 0)
    end = f1.size();

  double Rint_s = 0;
  for (std::size_t i = 0; i < Nquad; i++)
    Rint_s += cq[i] * f1[beg + i];

  double Rint_m = 0;
  for (auto i = beg + Nquad; i < end - Nquad; i++)
    Rint_m += f1[i];

  double Rint_e = 0;
  for (std::size_t i = 0; i < Nquad; i++)
    Rint_e += cq[i] * f1[end - i - 1];

  return (Rint_m + dq_inv * (Rint_s + Rint_e)) * dt;

} // END integrate1

//******************************************************************************
template <typename C>
inline double integrate(const C &f1, const C &f2, const double dt = 1.,
                        std::size_t beg = 0, std::size_t end = 0)
// Copy-paste from above
{

  if (end == 0)
    end = f1.size();

  // if (end - beg < 2 * Nquad)
  //   std::cerr << "\nFAIL 71 in INT: interval too small\n";

  double Rint_s = 0;
  for (std::size_t i = 0; i < Nquad; i++)
    Rint_s += cq[i] * f1[beg + i] * f2[beg + i];

  double Rint_m = 0;
  for (auto i = beg + Nquad; i < end - Nquad; i++)
    Rint_m += f1[i] * f2[i];

  double Rint_e = 0;
  for (std::size_t i = 0; i < Nquad; i++)
    Rint_e += cq[i] * f1[end - i - 1] * f2[end - i - 1];

  return (Rint_m + dq_inv * (Rint_s + Rint_e)) * dt;

} // END integrate 2

//******************************************************************************
template <typename C>
inline double integrate(const C &f1, const C &f2, const C &f3,
                        const double dt = 1., std::size_t beg = 0,
                        std::size_t end = 0)
// Copy-paste from above
{

  if (end == 0)
    end = f1.size();

  // if (end - beg < 2 * Nquad)
  //   std::cerr << "\nFAIL 71 in INT: interval too small\n";

  double Rint_s = 0;
  for (std::size_t i = 0; i < Nquad; i++)
    Rint_s += cq[i] * f1[beg + i] * f2[beg + i] * f3[beg + i];

  double Rint_m = 0;
  for (auto i = beg + Nquad; i < end - Nquad; i++)
    Rint_m += f1[i] * f2[i] * f3[i];

  double Rint_e = 0;
  for (std::size_t i = 0; i < Nquad; i++)
    Rint_e += cq[i] * f1[end - i - 1] * f2[end - i - 1] * f3[end - i - 1];

  return (Rint_m + dq_inv * (Rint_s + Rint_e)) * dt;

} // END integrate 3

//******************************************************************************
template <typename C>
inline double integrate(const C &f1, const C &f2, const C &f3, const C &f4,
                        const double dt = 1., std::size_t beg = 0,
                        std::size_t end = 0)
// Copy-paste from above
{

  if (end == 0)
    end = f1.size();

  // if (end - beg < 2 * Nquad)
  //   std::cerr << "\nFAIL 71 in INT: interval too small\n";

  double Rint_s = 0;
  for (std::size_t i = 0; i < Nquad; i++)
    Rint_s += cq[i] * f1[beg + i] * f2[beg + i] * f3[beg + i] * f4[beg + i];

  double Rint_m = 0;
  for (auto i = beg + Nquad; i < end - Nquad; i++)
    Rint_m += f1[i] * f2[i] * f3[i] * f4[i];

  double Rint_e = 0;
  for (std::size_t i = 0; i < Nquad; i++)
    Rint_e += cq[i] * f1[end - i - 1] * f2[end - i - 1] * f3[end - i - 1] *
              f4[end - i - 1];

  return (Rint_m + dq_inv * (Rint_s + Rint_e)) * dt;

} // END integrate 4

//******************************************************************************
<<<<<<< HEAD
template <typename C>
inline C
integrate(const std::initializer_list<const std::vector<C> *const> vecs,
          const C dt = 1.0, std::size_t beg = 0, std::size_t end = 0) {

  auto vecs_i = [&vecs](std::size_t i) {
    C vvv = 1.0;
    for (const auto &v : vecs)
      vvv *= (*v)[i];
    return vvv;
  };

  if (end == 0)
    end = (**(vecs.begin())).size();

  double Rint_s = 0;
  for (std::size_t i = 0; i < Nquad; i++)
    Rint_s += cq[i] * vecs_i(beg + i);

  double Rint_m = 0;
  for (auto i = beg + Nquad; i < end - Nquad; i++)
    Rint_m += vecs_i(i);

  double Rint_e = 0;
  for (std::size_t i = 0; i < Nquad; i++)
    Rint_e += cq[i] * vecs_i(end - i - 1);

  return (Rint_m + dq_inv * (Rint_s + Rint_e)) * dt;
}

//******************************************************************************
template <typename C>
inline std::vector<C>
sumVecs(const std::initializer_list<const std::vector<C> *const> vecs) {

  auto vecs_i = [&vecs](std::size_t i) {
    C vvv = 0.0;
    for (const auto &v : vecs)
      vvv += (*v)[i];
    return vvv;
  };

  std::vector<C> ovec;
  auto size = (**(vecs.begin())).size();
  ovec.reserve(size);
  for (auto i = 0ul; i < size; i++) {
    ovec.push_back(vecs_i(i));
  }
  return ovec;
}
//******************************************************************************
template <typename C> void scaleVec(std::vector<C> &vec, C x) {
  for (auto &v : vec)
    v *= x;
}

//******************************************************************************
=======
>>>>>>> 47754925
enum Direction { zero_to_r, r_to_inf };
template <Direction direction, typename Real>
inline void
additivePIntegral(std::vector<Real> &answer, const std::vector<Real> &f,
                  const std::vector<Real> &g, const std::vector<Real> &h,
                  const Grid &gr, std::size_t pinf = 0)
//  answer(r) += f(r) * Int[g(r')*h(r') , {r',0,r}]
// Note '+=' - this is additive!
// Note: vector answer must ALREADY exist, and be correctly initialised!
// XXX later: be able to call with just f,g or just g ?
{
  const auto size = g.size();
  if (pinf == 0 || pinf >= size)
    pinf = size;
  const auto max = static_cast<int>(pinf - 1); // must be signed

  constexpr const bool forward = (direction == zero_to_r);
  constexpr const int inc = forward ? +1 : -1;
  const int init = forward ? 0 : max;
  const int fin = forward ? max : 0;

  Real x = init < max ? 0.5 * g[init] * h[init] * gr.drdu[init] : 0.0;
  answer[init] += f[init] * x * gr.du;
  for (int i = init + inc; i != fin + inc; i += inc) {
    x += 0.5 * (g[i - inc] * h[i - inc] * gr.drdu[i - inc] +
                g[i] * h[i] * gr.drdu[i]);
    answer[i] += f[i] * x * gr.du;
  }
  if (fin < max)
    answer[fin] += 0.5 * f[fin] * g[fin] * h[fin] * gr.drdu[fin] * gr.du;
}
//------------------------------------------------------------------------------
template <Direction direction, typename Real>
std::vector<Real> partialIntegral(const std::vector<Real> &f,
                                  const std::vector<Real> &g,
                                  const std::vector<Real> &h, const Grid &gr,
                                  std::size_t pinf = 0) {
  std::vector<Real> answer(f.size(), 0.0);
  additivePIntegral(answer, f, g, h, gr, pinf);
  return answer;
}

//******************************************************************************
namespace helper {
template <typename Real>
void add_b_to_a(std::vector<Real> &a, const std::vector<Real> &b) {
  const auto size = std::min(a.size(), b.size());
  for (auto i = 0ul; i < size; ++i)
    a[i] += b[i];
}
template <typename Real> void add_b_to_a(Real &a, const Real &b) { a += b; }

template <typename T> //
void vector_adder(T &) {
  return;
}

template <typename T, typename... Args>
void vector_adder(T &out, const T &first, const Args &... args) {
  add_b_to_a(out, first);
  vector_adder(out, args...);
}
} // namespace helper

template <typename T, typename... Args>
T add_vectors(const T &zeroth, const Args &... args) {
  auto out = zeroth; // copy
  helper::vector_adder(out, args...);
  return out;
}
//******************************************************************************
namespace helper {
template <typename Real>
void mult_b_to_a(std::vector<Real> &a, const std::vector<Real> &b) {
  const auto size = std::min(a.size(), b.size());
  for (auto i = 0ul; i < size; ++i)
    a[i] *= b[i];
}
template <typename Real> void mult_b_to_a(Real &a, const Real &b) { a *= b; }
template <typename T> //
void vector_multer(T &) {
  return;
}

template <typename T, typename... Args>
void vector_multer(T &out, const T &first, const Args &... args) {
  mult_b_to_a(out, first);
  vector_multer(out, args...);
}
} // namespace helper

template <typename T, typename... Args>
T mult_vectors(const T &zeroth, const Args &... args) {
  auto out = zeroth; // copy
  helper::vector_multer(out, args...);
  return out;
}

//******************************************************************************
template <typename... Args>
double integrate_any(const double dt, const std::size_t beg,
                     const std::size_t end, const Args &... args) {
  const auto v = mult_vectors(args...);
  return integrate(v, dt, beg, end);
}
inline double integrate_any(const double dt, const std::size_t beg,
                            const std::size_t end,
                            const std::vector<double> &v) {
  return integrate(v, dt, beg, end);
}

//******************************************************************************
//******************************************************************************

} // namespace NumCalc<|MERGE_RESOLUTION|>--- conflicted
+++ resolved
@@ -233,66 +233,6 @@
 } // END integrate 4
 
 //******************************************************************************
-<<<<<<< HEAD
-template <typename C>
-inline C
-integrate(const std::initializer_list<const std::vector<C> *const> vecs,
-          const C dt = 1.0, std::size_t beg = 0, std::size_t end = 0) {
-
-  auto vecs_i = [&vecs](std::size_t i) {
-    C vvv = 1.0;
-    for (const auto &v : vecs)
-      vvv *= (*v)[i];
-    return vvv;
-  };
-
-  if (end == 0)
-    end = (**(vecs.begin())).size();
-
-  double Rint_s = 0;
-  for (std::size_t i = 0; i < Nquad; i++)
-    Rint_s += cq[i] * vecs_i(beg + i);
-
-  double Rint_m = 0;
-  for (auto i = beg + Nquad; i < end - Nquad; i++)
-    Rint_m += vecs_i(i);
-
-  double Rint_e = 0;
-  for (std::size_t i = 0; i < Nquad; i++)
-    Rint_e += cq[i] * vecs_i(end - i - 1);
-
-  return (Rint_m + dq_inv * (Rint_s + Rint_e)) * dt;
-}
-
-//******************************************************************************
-template <typename C>
-inline std::vector<C>
-sumVecs(const std::initializer_list<const std::vector<C> *const> vecs) {
-
-  auto vecs_i = [&vecs](std::size_t i) {
-    C vvv = 0.0;
-    for (const auto &v : vecs)
-      vvv += (*v)[i];
-    return vvv;
-  };
-
-  std::vector<C> ovec;
-  auto size = (**(vecs.begin())).size();
-  ovec.reserve(size);
-  for (auto i = 0ul; i < size; i++) {
-    ovec.push_back(vecs_i(i));
-  }
-  return ovec;
-}
-//******************************************************************************
-template <typename C> void scaleVec(std::vector<C> &vec, C x) {
-  for (auto &v : vec)
-    v *= x;
-}
-
-//******************************************************************************
-=======
->>>>>>> 47754925
 enum Direction { zero_to_r, r_to_inf };
 template <Direction direction, typename Real>
 inline void
@@ -404,6 +344,10 @@
   return integrate(v, dt, beg, end);
 }
 
+inline void scaleVec(std::vector<double> &vec, const double x) {
+  for (auto &v : vec)
+    v *= x;
+}
 //******************************************************************************
 //******************************************************************************
 
