--- conflicted
+++ resolved
@@ -689,15 +689,11 @@
                              const double r0, const double rmax,
                              const int stride,
                              const std::vector<double> &lambdas,
-<<<<<<< HEAD
                              const std::string &fname, const bool FeynmanQ,
                              const int lmax, const bool GreenBasis,
                              const double omre) {
-=======
-                             const std::string &fname) {
   if (valence.empty())
     return;
->>>>>>> 76497884
   // Sort basis into core/exited parts, throwing away core states with n<nmin
   std::vector<DiracSpinor> occupied;
   std::vector<DiracSpinor> excited;
